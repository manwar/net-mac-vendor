--- conflicted
+++ resolved
@@ -73,17 +73,14 @@
 __PACKAGE__->run( @ARGV ) unless caller;
 
 use Carp;
+use Compress::Bzip2 qw(memBunzip);
+use Compress::Zlib  qw(memGunzip);
 use Mojo::URL;
 use Mojo::UserAgent;
 
-<<<<<<< HEAD
 our $VERSION = '1.260_01';
-=======
-use Compress::Bzip2 qw(memBunzip);
-use Compress::Zlib qw(memGunzip);
 
 our $VERSION = '1.26';
->>>>>>> 0c393eb6
 
 =item run( @macs )
 
@@ -429,7 +426,7 @@
 but given an argument, it tries to use that. To load from a local
 file, use the C<file://> scheme.
 
-If the url indicates that the data is compressed, the response content is 
+If the url indicates that the data is compressed, the response content is
 decompressed before being stored.
 
 If C<load_cache> cannot load the data, it issues a warning and returns
