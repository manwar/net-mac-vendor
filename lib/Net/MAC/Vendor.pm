package Net::MAC::Vendor;
use strict;

=encoding utf8

=head1 NAME

Net::MAC::Vendor - look up the vendor for a MAC

=head1 SYNOPSIS

	use Net::MAC::Vendor;

	my $mac = "00:0d:93:29:f6:c2";

	my $array = Net::MAC::Vendor::lookup( $mac );

You can also run this as a script with as many arguments as you
like. The module realizes it is a script, looks up the information
for each MAC, and outputs it.

	perl Net/MAC/Vendor.pm 00:0d:93:29:f6:c2 00:0d:93:29:f6:c5

=head1 DESCRIPTION

The Institute of Electrical and Electronics Engineers (IEEE) assigns
an Organizational Unique Identifier (OUI) to manufacturers of network
interfaces. Each interface has a Media Access Control (MAC) address
of six bytes. The first three bytes are the OUI.

This module allows you to take a MAC address and turn it into the OUI
and vendor information. You can, for instance, scan a network,
collect MAC addresses, and turn those addresses into vendors. With
vendor information, you can often guess at what what you are looking
at (e.g. an Apple product).

You can use this as a module as its individual functions, or call it
as a script with a list of MAC addresses as arguments. The module can
figure it out.

This module tries to persistently cache with DBM::Deep the OUI
information so it can avoid using the network. If it cannot load
DBM::Deep, it uses a normal hash (which is lost when the process
finishes). You can preload this cache with the C<load_cache()> function.
So far, the module looks in the current working directory for a file
named mac_oui.db to find the cache. I need to come up with a way to
let the user set that location.

=head2 Functions

=over 4

=cut

use base qw(Exporter);

__PACKAGE__->run( @ARGV ) unless caller;

use Carp;
use LWP::Simple qw(get);

# https://standards.ieee.org/regauth/oui/oui.txt

our $Cached = {};

our $VERSION = '1.22';

=item run( @macs )

If I call this module as a script, this class method automatically
runs. It takes the MAC addresses and prints the registered vendor
information for each address. I can pass it a list of MAC addresses
and run() processes each one of them. It prints out what it
discovers.

This method does try to use a cache of OUI to cut down on the
times it has to access the network. If the cache is fully
loaded (perhaps using C<load_cache>), it may not even use the
network at all.

=cut

sub run {
	my $class = shift;

	foreach my $arg ( @_ ) {
		my $lines = lookup( $arg );
		return unless defined $lines;

		unshift @$lines, $arg;

		print join "\n", @$lines, '';
		}

	return 1;
	}

=item lookup( MAC )

Given the MAC address, return an anonymous array with the vendor
information. The first element is the vendor name, and the remaining
elements are the address lines. Different records may have different
numbers of lines, although the first two should be consistent.

The C<normalize_mac()> function explains the possible formats
for MAC.

=cut

sub lookup {
	my $mac   = shift;

	   $mac   = normalize_mac( $mac );
	my $lines = fetch_oui( $mac );

	return $lines;
	}

=item normalize_mac( MAC )

Takes a MAC address and turns it into the form I need to
send to the IEEE lookup, which is the first six bytes in hex
separated by hyphens. For instance, 00:0d:93:29:f6:c2 turns
into 00-0D-93.

The input string can be a separated by colons or hyphens. They
can omit leading 0's (which might make things look odd). We
only need the first three bytes

	00:0d:93:29:f6:c2   # usual form

	00-0d-93-29-f6-c2   # with hyphens

	00:0d:93            # first three bytes

	0:d:93              # missing leading zero

	:d:93               # missing all leading zeros

=cut

sub normalize_mac {
	no warnings 'uninitialized';

	my $input = uc shift;

	do {
		carp "Could not normalize MAC [$input]";
		return
		} if $input =~ m/[^0-9a-f:-]/i;

	my @bytes =
		grep { /^[0-9A-F]{2}$/ }
		map { sprintf "%02X", hex }
		grep { defined }
		( split /[:-]/, $input )[0..2];

	do {
		carp "Could not normalize MAC [$input]";
		return
		} unless @bytes == 3;

	my $mac = join "-", @bytes;

	return $mac;
	}

=item fetch_oui( MAC )

Looks up the OUI information on the IEEE website, or uses a cached
version of it. Pass it the result of C<normalize_mac()> and you
should be fine.

The C<normalize_mac()> function explains the possible formants for
MAC.

To avoid multiple calls on the network, use C<load_cache> to preload
the entire OUI space into an in-memory cache. This can take a long
time over a slow network, though; the file is about 60,000 lines.

=cut

sub fetch_oui {
	fetch_oui_from_cache( $_[0] ) || fetch_oui_from_ieee( $_[0] );
	}

=item fetch_oui_from_ieee( MAC )

Looks up the OUI information on the IEEE website. Pass it the result
of C<normalize_mac()> and you should be fine.

The C<normalize_mac()> function explains the possible formants for
MAC.

=cut

sub fetch_oui_from_ieee {
	my $mac = normalize_mac( shift );

	my $html = get( "https://standards.ieee.org/cgi-bin/ouisearch?$mac" );
	unless( defined $html ) {
		carp "Could not fetch data from the IEEE!";
		return;
		}

	parse_oui(
		extract_oui_from_html( $html, $mac )
		);
	}

=item fetch_oui_from_cache( MAC )

Looks up the OUI information in the cached OUI information (see
C<load_cache>).

The C<normalize_mac()> function explains the possible formats for
MAC.

To avoid multiple calls on the network, use C<load_cache> to preload
the entire OUI space into an in-memory cache.

If it doesn't find the MAC in the cache, it returns nothing.

=cut

sub fetch_oui_from_cache {
	my $mac = normalize_mac( shift );

	exists $Cached->{ $mac } ? $Cached->{ $mac } : ();
	}

=item extract_oui_from_html( HTML, OUI )

Gets rid of the HTML around the OUI information. It may still be
ugly. The HTML is the search results page of the IEEE ouisearch
lookup.

Returns false if it could not extract the information. This could
mean unexpected input or a change in format.

=cut

sub extract_oui_from_html {
	my $html = shift;
	my $lookup_mac = normalize_mac( shift );

	$html =~ s/<pre>.*?$lookup_mac/<pre>$lookup_mac/is;

	# sometimes the HTML returns more than one OUI because
	# IEEE has a problem parsing their own data when they
	# have private blocks
	my( $ouis ) = $html =~ m|<pre>(.*?)</pre>|gs;
	return unless defined $ouis;
	$ouis =~ s/<\/?b>//gs; # remove bold around the OUI

	my @entries = split /\n\s*\n/, $ouis;
	return unless defined $entries[0];
	return $entries[0] unless defined $entries[1];

	my $result = $entries[0];

	foreach my $entry ( @entries ) {
		$entry =~ s/^\s+|\s+$//;
		my $found_mac = normalize_mac( substr $entry, 0, 8 );
		if( $found_mac eq $lookup_mac ) {
			$result = $entry;
			last;
			}
		}

	return $result;
	}

=item parse_oui( STRING )

Takes a string that looks like this:

	00-03-93   (hex)            Apple Computer, Inc.
	000393     (base 16)        Apple Computer, Inc.
								20650 Valley Green Dr.
								Cupertino CA 95014
								UNITED STATES

and turns it into an array of lines. It discards the first
line, strips the leading information from the second line,
and strips the leading whitespace from all of the lines.

With no arguments, it returns an empty anonymous array.

=cut

sub parse_oui {
	my $oui = shift;
	return [] unless $oui;

	my @lines = map { s/^\s+//; $_ ? $_ : () } split /$/m, $oui;
	splice @lines, 1, 1, ();

	$lines[0] =~ s/\S+\s+\S+\s+//;
	return \@lines;
	}

=item load_cache( [ SOURCE[, DEST ] ] )

Downloads the current list of all OUIs, parses it with C<parse_oui()>,
and stores it in C<$Cached> anonymous hash keyed by the OUIs (i.e.
00-0D-93). The C<fetch_oui()> will use this cache if it exists.

<<<<<<< HEAD
By default, this uses C<https://standards.ieee.org/regauth/oui/oui.txt>, 
but given an argument, it tries to use that. To load from a local
file, use the C<file://> scheme.
=======
By default, this uses C<http://standards.ieee.org/regauth/oui/oui.txt>, 
but given an (defined) argument, it tries to use that. To load from a 
local file, use the C<file://> scheme.
>>>>>>> caec9f19

If C<load_cache> cannot load the data, it issues a warning and returns
nothing.

This previously used DBM::Deep if it was installed, but that was much
too slow. Instead, if you want persistence, you can play with 
C<$Net::MAC::Vendor::Cached> yourself.

If you want to store the data fetched for later use, add a destination
filename to the request. To fetch from the default location and store,
specify C<undef> as source.

=cut

sub load_cache {
<<<<<<< HEAD
	my $source = shift || "https://standards.ieee.org/regauth/oui/oui.txt";
=======
	my $source = shift || "http://standards.ieee.org/regauth/oui/oui.txt";
	my $dest   = shift;
>>>>>>> caec9f19

	my $data = do {
		if( -e $source ) { # local files
			do { local( @ARGV, $/ ) = $source; <> }
			}
		else { # everything else
			my $data = get( $source );

			unless( defined $data ) {
				carp "Could not read from '$source'";
				return;
				}

			if ( $dest ) { # store cache
				if ( open my $fh, '>', $dest ) {
					print $fh $data;
					close $fh;
				} else { # notify on error, but continue
					carp "Could not write to '$dest'";
				}
			}

			$data;
			}
		};

	# The PRIVATE entries fill in a template with no
	# company name or address, but the whitespace is
	# still there. We need to split on a newline
	# followed by some potentially horizontal whitespace
	# and another newline
	my @entries = split /[\t ]*\n[\t ]*\n/, $data;
	shift @entries;

	my $count = '';
	foreach my $entry ( @entries ) {
	#	print STDERR "Processing ", ++$count, " entries\n";
		$entry =~ s/^\s+//;
		my $oui = substr $entry, 0, 8;
		$Cached->{ $oui } = parse_oui( $entry );
		#last if $count > 100;
		}

	return 1;
	}

=back

=head1 SEE ALSO

L<Net::MacMap>

=head1 SOURCE AVAILABILITY

The source is in Github:

	git://github.com/briandfoy/net-mac-vendor.git

=head1 AUTHOR

brian d foy C<< <bdfoy@cpan.org> >>

=head1 COPYRIGHT AND LICENSE

Copyright (c) 2004-2014 brian d foy.  All rights reserved.

This program is free software; you can redistribute it and/or modify
it under the same terms as Perl itself.

=cut

1;<|MERGE_RESOLUTION|>--- conflicted
+++ resolved
@@ -63,7 +63,7 @@
 
 our $Cached = {};
 
-our $VERSION = '1.22';
+our $VERSION = '1.23';
 
 =item run( @macs )
 
@@ -306,15 +306,9 @@
 and stores it in C<$Cached> anonymous hash keyed by the OUIs (i.e.
 00-0D-93). The C<fetch_oui()> will use this cache if it exists.
 
-<<<<<<< HEAD
 By default, this uses C<https://standards.ieee.org/regauth/oui/oui.txt>, 
 but given an argument, it tries to use that. To load from a local
 file, use the C<file://> scheme.
-=======
-By default, this uses C<http://standards.ieee.org/regauth/oui/oui.txt>, 
-but given an (defined) argument, it tries to use that. To load from a 
-local file, use the C<file://> scheme.
->>>>>>> caec9f19
 
 If C<load_cache> cannot load the data, it issues a warning and returns
 nothing.
@@ -330,12 +324,8 @@
 =cut
 
 sub load_cache {
-<<<<<<< HEAD
 	my $source = shift || "https://standards.ieee.org/regauth/oui/oui.txt";
-=======
-	my $source = shift || "http://standards.ieee.org/regauth/oui/oui.txt";
 	my $dest   = shift;
->>>>>>> caec9f19
 
 	my $data = do {
 		if( -e $source ) { # local files
@@ -353,10 +343,11 @@
 				if ( open my $fh, '>', $dest ) {
 					print $fh $data;
 					close $fh;
-				} else { # notify on error, but continue
+					} 
+				else { # notify on error, but continue
 					carp "Could not write to '$dest'";
+					}
 				}
-			}
 
 			$data;
 			}
