--- conflicted
+++ resolved
@@ -5,26 +5,22 @@
 eval "use Test::Manifest 1.21";
 
 WriteMakefile(
-	'NAME'	       => 'Net::MAC::Vendor',
+	'NAME'         => 'Net::MAC::Vendor',
 	'ABSTRACT'     => 'Look up the network interface vendor by its MAC',
 	'VERSION_FROM' => 'lib/Net/MAC/Vendor.pm',
 	'LICENSE'      => 'perl',
 	'AUTHOR'       => 'brian d foy <bdfoy@cpan.org>',
 	
 	'PREREQ_PM'    => { 
-<<<<<<< HEAD
-		'Test::More'        	=> '0.98',
-		'LWP::Simple'       	=> '0',
-		'LWP::protocol::https'	=> '0',
-=======
-		'Test::More'        => '0.98',
-		'File::Temp'        => '0',
-		'LWP::Simple'       => '0',
->>>>>>> caec9f19
+		'File::Temp'            => '0',
+		'LWP::protocol::https'  => '0',
+		'LWP::Simple'           => '0',
+		'LWP::Simple'           => '0',
+		'Test::More'            => '0.98',
 		},
 
 	'META_MERGE' => {
-        'meta-spec' => { version => 2 },
+		'meta-spec' => { version => 2 },
 		resources => {
 			repository => {
 				type => 'git',
